--- conflicted
+++ resolved
@@ -22,11 +22,7 @@
 Working with connections
 ~~~~~~~~~~~~~~~~~~~~~~~~
 
-<<<<<<< HEAD
-Usually you will want to interact with photon pump via the :class:`~photonpump.Client` class. The :class:`~photonpump.Client` is a full-duplex client that can handle many requests and responses in parallel. It is recommended that you create a single connection per application. 
-=======
-Usually you will want to interact with photon pump via the :class:`~photonpump.Connection` class. The :class:`~photonpump.Connection` is a full-duplex client that can handle many requests and responses in parallel. It is recommended that you create a single connection per application.
->>>>>>> 1c37c4f6
+Usually you will want to interact with photon pump via the :class:`~photonpump.Client` class. The :class:`~photonpump.Client` is a full-duplex client that can handle many requests and responses in parallel. It is recommended that you create a single connection per application.
 
 First you will need to create a connection:
 
