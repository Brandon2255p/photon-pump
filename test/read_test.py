--- conflicted
+++ resolved
@@ -128,7 +128,6 @@
             events_read += 1
             assert event.type == 'pony_jumped'
 
-<<<<<<< HEAD
         assert events_read == 3
 
 @pytest.mark.asyncio
@@ -156,6 +155,3 @@
 
         assert events_read == 3
 
-=======
-        assert events_read == 3
->>>>>>> 5d2b26dd
