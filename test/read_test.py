import uuid

import pytest

from photonpump import messages, connect, StreamNotFoundException

from .fixtures import given_a_stream_with_three_events


@pytest.mark.asyncio
async def test_single_event_roundtrip(event_loop):

    stream_name = str(uuid.uuid4())

    async with connect(loop=event_loop) as c:
        await c.publish_event('thing_happened', stream_name, body={
            'thing': 1,
            'happening': True
        })

        result = await c.get_event(stream_name, 0)

        assert isinstance(result, messages.Event)
        assert result.type == 'thing_happened'

        data = result.json()
        assert data['thing'] == 1
        assert data['happening'] is True


@pytest.mark.asyncio
async def test_missing_stream(event_loop):

    stream_name = str(uuid.uuid4())

    async with connect(loop=event_loop) as c:

        exc = None

        try:
            await c.get_event(stream_name, 0)
        except Exception as e:
            exc = e

        assert isinstance(exc, StreamNotFoundException)
        assert exc.stream == stream_name


@pytest.mark.asyncio
async def test_read_multiple(event_loop):

    stream_name = str(uuid.uuid4())

    async with connect(loop=event_loop) as c:

        await given_a_stream_with_three_events(c, stream_name)

        result = await c.get(stream_name)

        assert isinstance(result, list)
        assert len(result) == 3

        event = result[1]

        assert event.type == 'pony_jumped'

        data = event.json()
        assert data['Pony'] == 'Sparkly Hooves'
        assert data['Height'] == 4


@pytest.mark.asyncio
async def test_read_with_max_count(event_loop):

    stream_name = str(uuid.uuid4())

    async with connect(loop=event_loop) as c:

        await given_a_stream_with_three_events(c, stream_name)

        result = await c.get(stream_name, max_count=1)

        assert isinstance(result, list)
        assert len(result) == 1

        event = result[0]

        assert event.type == 'pony_jumped'

        data = event.json()
        assert data['Pony'] == 'Derpy Hooves'


@pytest.mark.asyncio
async def test_read_with_max_count_and_from_event(event_loop):

    stream_name = str(uuid.uuid4())

    async with connect(loop=event_loop) as c:

        await given_a_stream_with_three_events(c, stream_name)

        result = await c.get(stream_name, max_count=1, from_event=2)

        assert isinstance(result, list)
        assert len(result) == 1

        event = result[0]

        assert event.type == 'pony_jumped'

        data = event.json()
        assert data['Pony'] == 'Unlikely Hooves'


@pytest.mark.asyncio
async def test_streaming_read(event_loop):

    stream_name = str(uuid.uuid4())

    async with connect(loop=event_loop) as c:

        await given_a_stream_with_three_events(c, stream_name)

        events_read = 0

        async for event in c.iter(stream_name, batch_size=1):
            events_read += 1
            assert event.type == 'pony_jumped'

        assert events_read == 3

@pytest.mark.asyncio
async def test_async_comprehension(event_loop):


    async def embiggen(e):
        data = e.json()
        data['Height'] *= 10
        data['Distance'] *= 10

    stream_name = str(uuid.uuid4())

    async with connect(loop=event_loop) as c:

        await given_a_stream_with_three_events(c, stream_name)

        jumps = (e async for e in c.iter(stream_name, batch_size=2) if e.type =='pony_jumped')
        big_jumps = (embiggen(e) async for e in jumps)

        events_read = 0

        async for event in big_jumps:
            events_read += 1

        assert events_read == 3

<<<<<<< HEAD
=======
@pytest.mark.asyncio
async def test_iter_from_missing_stream(event_loop):

    async with connect(loop=event_loop) as c:
        try:
            events = [e async for e in c.iter('my-stream-that-isnt-a-stream')]
            assert False
        except Exception as e:
            assert isinstance(e, StreamNotFoundException)
>>>>>>> 9574bfe2
<|MERGE_RESOLUTION|>--- conflicted
+++ resolved
@@ -155,8 +155,7 @@
 
         assert events_read == 3
 
-<<<<<<< HEAD
-=======
+
 @pytest.mark.asyncio
 async def test_iter_from_missing_stream(event_loop):
 
@@ -165,5 +164,4 @@
             events = [e async for e in c.iter('my-stream-that-isnt-a-stream')]
             assert False
         except Exception as e:
-            assert isinstance(e, StreamNotFoundException)
->>>>>>> 9574bfe2
+            assert isinstance(e, StreamNotFoundException)